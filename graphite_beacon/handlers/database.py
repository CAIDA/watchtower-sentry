--- conflicted
+++ resolved
@@ -11,17 +11,12 @@
 t_violation = Table('watchtower_violation', meta,
                     Column('id', Integer, primary_key=True),
                     # the actual query if * is used
-                    Column('target', String, nullable=False), 
+                    Column('target', String, nullable=False),
                     Column('method', String, nullable=False),
                     Column('rule', String, nullable=False),
                     # value that violates the rule
-<<<<<<< HEAD
                     Column('value', String, nullable=False))
-t = Table('alert', meta,
-=======
-                    Column('value', String, nullable=False)) 
 t = Table('watchtower_alert', meta,
->>>>>>> 44a8b0c1
           Column('id', Integer, primary_key=True),
           Column('name', String, nullable=False),
           Column('time', DateTime, nullable=False),
@@ -46,7 +41,7 @@
     }
 
     def init_handler(self):
-        engine_options = map(self.options.get, ('drivername', 
+        engine_options = map(self.options.get, ('drivername',
                                                 'username',
                                                 'password',
                                                 'host',
@@ -70,15 +65,10 @@
     def _record(self, level, alert, value, target=None, ntype=None, rule=None):
         with self.engine.connect() as conn:
             if target != 'loading':
-<<<<<<< HEAD
-                ins = t_violation.insert() \
-                    .values(method=, rule=rule['raw'], value=value)
-=======
-                ins = t_violation.insert().values(method=alert.method, 
+                ins = t_violation.insert().values(method=alert.method,
                                                   target=target,
-                                                  rule=rule['raw'], 
+                                                  rule=rule['raw'],
                                                   value=value)
->>>>>>> 44a8b0c1
                 result = conn.execute(ins)
                 [violation_id] = result.inserted_primary_key
             else:
